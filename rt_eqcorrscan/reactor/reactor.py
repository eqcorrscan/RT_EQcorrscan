--- conflicted
+++ resolved
@@ -266,13 +266,9 @@
         real_time_tribe = RealTimeTribe(
             tribe=tribe, inventory=inventory, rt_client=self.rt_client.copy(),
             detect_interval=detect_interval, plot=plot,
-<<<<<<< HEAD
             plot_options=self.plot_kwargs,
             name=triggering_event.resource_id.id.split('/')[-1])
-=======
-            plot_options=self.plot_kwargs)
         real_time_tribe.notifier = self.notifier
->>>>>>> 30f36e21
 
         real_time_tribe_kwargs = {
             "backfill_to": event_time(triggering_event),
