--- conflicted
+++ resolved
@@ -150,12 +150,8 @@
             self.plot_options.update({
                 key: value for key, value in plot_options.items()
                 if key != "plot_length"})
-<<<<<<< HEAD
         self.detections = []
         self._killfile = f"kill_{self.name}_{id(self)}"
-=======
-        self.detections = set()
->>>>>>> 7128b915
 
         # Wavebank status to avoid accessing the underlying, lockable, wavebank
         if isinstance(wavebank, str):
@@ -545,7 +541,6 @@
             # Cope with no picks and hence no origins - these events have to be removed
             family.detections = [d for d in family if len(d.event.origins)]
             for detection in family:
-<<<<<<< HEAD
                 # TODO: this check doesn't necessarily work well - detections may be the same physical detection, but different Detection objects
                 if detection in self.detections:
                     continue
@@ -603,16 +598,6 @@
             for detection in family:
                 # Need to append rather than create a new object
                 self.detections.append(detection)
-=======
-                detect_file_base = _detection_filename(
-                    detection=detection, detect_directory=detect_directory)
-                _filename = f"{detect_file_base}.pkl"
-                if not os.path.exists(_filename) or not skip_existing:
-                    Logger.debug(f"Writing detection: {detection.detect_time}")
-                    with open(_filename, "wb") as f:
-                        pickle.dump(detection, f)
-                    self.detections.add(detection.detect_time.datetime)
->>>>>>> 7128b915
         return
 
         # TODO: Move all of this old handling of detections to a seperate post-process process.
@@ -1043,7 +1028,6 @@
         detect_directory = detect_directory.format(name=self.name)
         if not os.path.isdir(detect_directory):
             os.makedirs(detect_directory)
-<<<<<<< HEAD
 
         # dump templates to the record of templates running
         if not os.path.isfile(self.running_template_dir):
@@ -1057,8 +1041,6 @@
         buffer_capacity = self.rt_client.buffer_capacity  
         # Start the streamer
         self._start_streaming()
-=======
->>>>>>> 7128b915
 
         # Add config options for plugins as needed
         in_dir = detect_directory
@@ -1272,12 +1254,8 @@
                             process_cores=self.process_cores,
                             parallel_process=self._parallel_processing,
                             ignore_bad_data=True, copy_data=False,
-<<<<<<< HEAD
                             concurrent_processing=False,
                             overlap=overlap,
-=======
-                            concurrent_processing=False, overlap=None,
->>>>>>> 7128b915
                             **kwargs)
                         Logger.info("Completed detection")
                     except Exception as e:  # pragma: no cover
@@ -1655,12 +1633,8 @@
             Logger.info("Writing stopfile")
             with open(".stopfile", "a") as f:
                 f.write(f"{self.name}\n")
-<<<<<<< HEAD
         # Stop plugins
         self._stop_plugins()
-=======
-            Logger.info("Written stopfile")
->>>>>>> 7128b915
 
 
 def reshape_templates(
