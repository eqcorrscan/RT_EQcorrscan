--- conflicted
+++ resolved
@@ -743,13 +743,10 @@
                     # summary.print_(sum1)
                 except Exception as e:
                     Logger.critical(f"Uncaught error: {e}")
-<<<<<<< HEAD
                     Logger.error(traceback.format_exc())
-=======
                     if not self._runtime_check(
                             run_start=run_start, max_run_length=max_run_length):
                         break
->>>>>>> d09c9821
         finally:
             Logger.critical("Stopping")
             self.stop()
