--- conflicted
+++ resolved
@@ -1247,16 +1247,7 @@
             Logger.error(f"Could not write plot due to {e}")
         fig.clf()
     if save_waveform:
-<<<<<<< HEAD
-        st = st.split()
-        for tr in st:
-            if tr.data.dtype == numpy.int32 and \
-              tr.data.dtype.type != numpy.int32:
-                # Ensure data are int32, see https://github.com/obspy/obspy/issues/2683
-                tr.data = tr.data.astype(numpy.int32)
-=======
         st = _check_stream_is_int(st)
->>>>>>> 8ca2459e
         try:
             st.write(f"{_filename}.ms", format="MSEED")
         except Exception as e:
